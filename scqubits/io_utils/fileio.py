# fileio.py
#
# This file is part of scqubits: a Python package for superconducting qubits,
# arXiv:2107.08552 (2021). https://arxiv.org/abs/2107.08552
#
#    Copyright (c) 2019 and later, Jens Koch and Peter Groszkowski
#    All rights reserved.
#
#    This source code is licensed under the BSD-style license found in the
#    LICENSE file in the root directory of this source tree.
############################################################################
"""
Helper routines for writing data to files.
"""

import os
from typing import TYPE_CHECKING, Any, Callable, Dict, Union

<<<<<<< HEAD
import h5py
=======
>>>>>>> d8532a3b
from numpy import ndarray

import scqubits.core.constants as const
import scqubits.io_utils.fileio_serializers as io_serializers

if TYPE_CHECKING:
    from scqubits.io_utils.fileio_backends import CSVReader, H5Reader, IOWriter
    from scqubits.io_utils.fileio_serializers import Serializable
    import h5py


class IOData:
    """
    Class for processing input/output data
    """

    def __init__(
        self,
        typename: str,
        attributes: Union[Dict[str, Any], None],
        ndarrays: Union[Dict[str, ndarray], None],
        objects: Any = None,
    ) -> None:
        self.typename = typename
        self.attributes = attributes or {}
        self.ndarrays = ndarrays or {}
        self.objects = objects or {}

    def as_kwargs(self) -> Dict[str, Any]:
        """Return a joint dictionary of attributes, ndarrays, and objects, as used in
        __init__ calls"""
        return {**self.attributes, **self.ndarrays, **self.objects}


def serialize(the_object: "Serializable") -> IOData:
    """
    Turn the given Python object into an IOData object, needed for writing data to file.
    """
    if hasattr(the_object, "serialize"):
        return the_object.serialize()

    typename = type(the_object).__name__
    if hasattr(io_serializers, typename + "_serialize"):
        serializer_method = getattr(io_serializers, typename + "_serialize")
        return serializer_method(the_object)

    raise NotImplementedError(
        "No implementation for writing {} to file".format(typename)
    )


def deserialize(iodata: IOData) -> Any:
    """
    Turn IOData back into a Python object of the appropriate kind.
    An object is deemed deserializable if
    1) it is recorded in SERIALIZABLE_REGISTRY and has a `.deserialize` method
    2) there exists a function `file_io_serializers.<typename>_deserialize`
    """
    typename = iodata.typename
    if typename in io_serializers.SERIALIZABLE_REGISTRY:
        cls = io_serializers.SERIALIZABLE_REGISTRY[typename]
        return cls.deserialize(iodata)

    if hasattr(io_serializers, typename + "_deserialize"):
        deserialize_method = getattr(io_serializers, typename + "_deserialize")
        return deserialize_method(iodata)

    raise NotImplementedError(
        "No implementation for converting {} data to Python object.".format(typename)
    )


def write(the_object: Any, filename: str, file_handle: "h5py.Group" = None) -> None:
    """
    Write `the_object` to a file with name `filename`. The optional `file_handle`
    parameter is used as a group name in case of h5 files.

    Parameters
    ----------
    the_object:
        object to be written
    filename:
        Name of file to be written.
    file_handle:
        Name of h5 group to be used for writing (only applies to h5 output format)
    """
    iodata = serialize(the_object)
    writer = IO.get_writer(filename, file_handle=file_handle)
    writer.to_file(iodata, file_handle=file_handle)


def read(filename: str, file_handle: "h5py.Group" = None) -> Any:
    """
    Read a Serializable object from file.

    Parameters
    ----------
    filename:
        Name of file to be read.
    file_handle:
        Specify Group inside h5 file if only this subgroup should be read.

    Returns
    -------
        class instance initialized with the data from the file
    """
    reader = IO.get_reader(filename, file_handle=file_handle)
    iodata = reader.from_file(filename, file_handle=file_handle)
    return deserialize(iodata)


class FileIOFactory:
    """Factory method for choosing reader/writer according to given format"""

    def get_writer(
        self, file_name: str, file_handle: "h5py.Group" = None
    ) -> "IOWriter":
        """
        Based on the extension of the provided file name, return the appropriate
        writer engine.
        """
        import scqubits.io_utils.fileio_backends as io_backends

        _, suffix = os.path.splitext(file_name)
        if suffix == ".csv":
            return io_backends.CSVWriter(file_name)
        if suffix in (".h5", ".hdf5"):
            return io_backends.H5Writer(file_name, file_handle=file_handle)
        raise Exception(
            "Extension '{}' of given file name '{}' does not match any supported "
            "file type: {}".format(suffix, file_name, const.FILE_TYPES)
        )

    def get_reader(
        self,
        file_name: str,
        file_handle: "h5py.Group" = None,
        get_external_reader: Callable = None,
    ) -> Union["CSVReader", "H5Reader"]:
        """
        Based on the extension of the provided file name, return the appropriate
        reader engine.
        """
        if get_external_reader:
            return get_external_reader(file_name, file_handle=file_handle)

        import scqubits.io_utils.fileio_backends as io_backends

        _, suffix = os.path.splitext(file_name)
        if suffix == ".csv":
            return io_backends.CSVReader()
        if suffix in (".h5", ".hdf5"):
            return io_backends.H5Reader(file_name, file_handle=file_handle)
        raise Exception(
            "Extension '{}' of given file name '{}' does not match any supported "
            "file type: {}".format(suffix, file_name, const.FILE_TYPES)
        )


IO = FileIOFactory()<|MERGE_RESOLUTION|>--- conflicted
+++ resolved
@@ -14,12 +14,9 @@
 """
 
 import os
+
 from typing import TYPE_CHECKING, Any, Callable, Dict, Union
 
-<<<<<<< HEAD
-import h5py
-=======
->>>>>>> d8532a3b
 from numpy import ndarray
 
 import scqubits.core.constants as const
