--- conflicted
+++ resolved
@@ -197,13 +197,8 @@
         ]
         self.active_defaults: Dict[str, Union[str, Dict[str, Union[int, float]]]] = {}
         self.fig: Figure
-<<<<<<< HEAD
-        self.qubit_base_params: Dict[str, Union[int, float], None] = {}
-        self.qubit_scan_params: Dict[str, Union[int, float], None] = {}
-=======
         self.qubit_base_params: Dict[str, Union[int, float, None]] = {}
         self.qubit_scan_params: Dict[str, Union[int, float, None]] = {}
->>>>>>> 3efe1bf3
         self.qubit_plot_options_widgets: Dict[widgets] = {}
         self.qubit_and_plot_choice_widgets: Dict[widgets] = {}
         self.qubit_params_widgets: Dict[widgets] = {}
@@ -846,7 +841,7 @@
             scq.settings.PROGRESSBAR_DISABLED = False
         else:
             scq.settings.PROGRESSBAR_DISABLED = True
-            
+
         self.set_qubit(qubit_value)
         self.display_qubit_info(qubit_info)
         qubit_plot_interactive = self.create_qubit_plot_interactive(plot_value)
