--- conflicted
+++ resolved
@@ -44,11 +44,7 @@
     print("flux_qubit_eigenvals()")
     flux_qubit = flux_qubit_initialize()
     evals_reference = np.asarray([-1.39408879, -1.16358534, -1.11509225, -0.98817209, -0.94604519, -0.88385204])
-<<<<<<< HEAD
-    assert np.allclose(evals_reference, flux_qubit.eigenvals(filename='./_tempdata/test'))
-=======
     assert np.allclose(evals_reference, flux_qubit.eigenvals(filename=TEMPDIR + 'test'))
->>>>>>> 92e45178
 
 def test_flux_qubit_eigenvecs():
     print("flux_qubit_eigenvecs()")
@@ -274,11 +270,7 @@
         7.24374756e-11+9.38548708e-12j,  7.95698132e-12+1.20902908e-12j,
         7.33909461e-13+8.18338453e-14j,  5.79224169e-14+2.72481690e-15j,
         4.09394740e-15+1.19262239e-18j])
-<<<<<<< HEAD
-    _, evecs_tst = flux_qubit.eigensys(filename='./_tempdata/test')
-=======
     _, evecs_tst = flux_qubit.eigensys(filename=TEMPDIR + 'test')
->>>>>>> 92e45178
     evecs_calculated = evecs_tst.T[3]
     assert np.allclose(evecs_reference, evecs_tst.T[3])
 
@@ -341,11 +333,7 @@
     flux_qubit = flux_qubit_initialize()
     flux_list = np.linspace(.46, .54, 40)
     calculated_evals = flux_qubit.get_spectrum_vs_paramvals('flux', flux_list, evals_count=4, subtract_ground=False,
-<<<<<<< HEAD
-                                                     get_eigenstates=True, filename='./_tempdata/tst_tmp')
-=======
-                                                     get_eigenstates=True, filename=TEMPDIR + 'tst_tmp')
->>>>>>> 92e45178
+                                                            get_eigenstates=True, filename=TEMPDIR + 'tst_tmp')
 
 def test_flux_qubit_plot_wavefunction():
     print("flux_qubit_plot_wavefunction()")
@@ -501,10 +489,5 @@
     print("flux_qubit_plot_matelem_vs_paramvals()")
     flux_qubit = flux_qubit_initialize()
     flux_list = np.linspace(.49, 51, 40)
-<<<<<<< HEAD
-    fig, ax = flux_qubit.plot_matelem_vs_paramvals('n_1_operator', 'flux', flux_list, select_elems=[(0, 0), (1, 4), (1, 0)],
-                                                 filename='./_tempdata/test')
-=======
     fig, ax = flux_qubit.plot_matelem_vs_paramvals('n_1_operator', 'flux', flux_list,
-                                                   select_elems=[(0, 0), (1, 4), (1, 0)], filename=TEMPDIR + 'test')
->>>>>>> 92e45178
+                                                   select_elems=[(0, 0), (1, 4), (1, 0)], filename=TEMPDIR + 'test')