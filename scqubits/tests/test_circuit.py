# test_circuit.py
# meant to be run with 'pytest'
#
# This file is part of scqubits: a Python package for superconducting qubits,
# Quantum 5, 583 (2021). https://quantum-journal.org/papers/q-2021-11-17-583/
#
#    Copyright (c) 2019 and later, Jens Koch and Peter Groszkowski
#    All rights reserved.
#
#    This source code is licensed under the BSD-style license found in the
#    LICENSE file in the root directory of this source tree.
############################################################################

import os
import numpy as np
import pytest

import scqubits as scq

TESTDIR, _ = os.path.split(scq.__file__)
TESTDIR = os.path.join(TESTDIR, "tests", "")
DATADIR = os.path.join(TESTDIR, "data", "")


@pytest.mark.usefixtures("num_cpus")
class TestCircuit:
    @staticmethod
    def test_sym_lagrangian():
        zp_yaml = """
        # zero-pi circuit
        branches:
        - ["JJ", 1, 2, EJ=10, 20] 
        - ["JJ", 3, 4, EJ, 20]
        - ["L", 2, 3, 0.01]
        - ["L", 4, 1, 0.008]
        - ["C", 1, 3, 0.02]
        - ["C", 2, 4, 0.02]
        """
        REFERENCE = (
            "<bound method Printable.__str__ of "
            "EJ*cos(θ1 - 1.0*θ3) + EJ*cos(-(2πΦ_{1}) + θ1 + θ3) + "
            "6.25625*\\dot{θ_1}**2 + 25.0*\\dot{θ_2}**2 + 0.00625*\\dot{θ_3}**2 - "
            "0.036*θ2**2 - 0.004*θ2*θ3 - 0.009*θ3**2>"
        )

        zero_pi = scq.Circuit(zp_yaml, from_file=False, ext_basis="discretized")
<<<<<<< HEAD
        latex_code = str(
=======
        expression_str = str(
>>>>>>> 7c66ed61
            zero_pi.sym_lagrangian(vars_type="new", return_expr=True).doit().__repr__
        )
        assert expression_str == REFERENCE

    @staticmethod
    def test_zero_pi_discretized():
        """
        Test for symmetric zero-pi in discretized phi basis.
        """
        zp_yaml = """# zero-pi circuit
        branches:
        - ["JJ", 1, 2, 10, 20]
        - ["JJ", 3, 4, 10, 20]
        - ["L", 2, 3, 0.008]
        - ["L", 4, 1, 0.008]
        - ["C", 1, 3, 0.02]
        - ["C", 2, 4, 0.02]
        """

        circ_d = scq.Circuit(zp_yaml, from_file=False, ext_basis="discretized")
        circ_d.cutoff_n_1 = 10
        circ_d.cutoff_ext_2 = 30
        circ_d.cutoff_ext_3 = 80
        circ_d.configure(system_hierarchy=[[1, 3], [2]], subsystem_trunc_dims=[30, 20])

        circ_d.cutoff_ext_3 = 40
        sym_zp = circ_d.subsystems[0]
        eigensys = sym_zp.eigensys()
        eigs = eigensys[0]
        eigs_ref = np.array(
            [
                -3.70090046,
                -3.69913548,
                -2.90582739,
                -2.90393935,
                -2.79842719,
                -2.7828118,
            ]
        )

        assert np.allclose(eigs, eigs_ref)

    @staticmethod
    def test_zero_pi_harmonic():
        """
        Test for symmetric zero-pi in harmonic oscillator basis.
        """
        zp_yaml = """# zero-pi circuit
        branches:
        - ["JJ", 1, 2, 10, 20]
        - ["JJ", 3, 4, 10, 20]
        - ["L", 2, 3, 0.008]
        - ["L", 4, 1, 0.008]
        - ["C", 1, 3, 0.02]
        - ["C", 2, 4, 0.02]
        """
        circ = scq.Circuit(zp_yaml, from_file=False, ext_basis="harmonic")
        circ.cutoff_n_1 = 10
        circ.cutoff_ext_2 = 30
        circ.cutoff_ext_3 = 80
        circ.configure(system_hierarchy=[[1, 3], [2]], subsystem_trunc_dims=[30, 20])
        circ.cutoff_ext_3 = 40
        sym_zp = circ.subsystems[0]
        eigensys = sym_zp.eigensys()
        eigs = eigensys[0]
        eig_ref = np.array(
            [
                -3.95850408,
                -3.93587302,
                -3.74822125,
                -3.73409532,
                -3.67662783,
                -3.64125888,
            ]
        )
        assert np.allclose(eigs, eig_ref)

    @staticmethod
    def test_eigenvals_harmonic():
        ref_eigs = np.array(
            [0.0, 0.03559404, 0.05819727, 0.09378676, 4.39927874, 4.43488613]
        )
        DFC = scq.Circuit(
            DATADIR + "circuit_DFC.yaml",
            ext_basis="harmonic",
            initiate_sym_calc=False,
            basis_completion="canonical",
        )

        closure_branches = [DFC.branches[0], DFC.branches[4], DFC.branches[-1]]
        system_hierarchy = [[[1], [3]], [2], [4]]
        subsystem_trunc_dims = [[34, [6, 6]], 6, 6]

        DFC.configure(
            closure_branches=closure_branches,
            system_hierarchy=system_hierarchy,
            subsystem_trunc_dims=subsystem_trunc_dims,
        )

        DFC._Φ1 = 0.5 + 0.01768
        DFC._Φ2 = -0.2662
        DFC._Φ3 = -0.5 + 0.01768

        DFC._cutoff_ext_1 = 110
        DFC._cutoff_ext_2 = 110
        DFC._cutoff_ext_3 = 110
        DFC._cutoff_ext_4 = 110

        DFC.EJ = 4.6
        eigs = DFC.eigenvals()
        generated_eigs = eigs - eigs[0]
        assert np.allclose(generated_eigs, ref_eigs)

    @staticmethod
    def test_eigenvals_discretized():
        ref_eigs = np.array(
            [0.0, 0.03559217, 0.05819503, 0.09378266, 4.39921833, 4.43482385]
        )
        DFC = scq.Circuit(
            DATADIR + "circuit_DFC.yaml",
            ext_basis="discretized",
            initiate_sym_calc=False,
            basis_completion="canonical",
        )

        closure_branches = [DFC.branches[0], DFC.branches[4], DFC.branches[-1]]
        system_hierarchy = [[[1], [3]], [2], [4]]
        subsystem_trunc_dims = [[34, [6, 6]], 6, 6]

        DFC.configure(
            closure_branches=closure_branches,
            system_hierarchy=system_hierarchy,
            subsystem_trunc_dims=subsystem_trunc_dims,
        )

        DFC._Φ1 = 0.5 + 0.01768
        DFC._Φ2 = -0.2662
        DFC._Φ3 = -0.5 + 0.01768

        DFC._cutoff_ext_1 = 110
        DFC._cutoff_ext_2 = 110
        DFC._cutoff_ext_3 = 110
        DFC._cutoff_ext_4 = 110

        DFC.EJ = 4.6
        eigs = DFC.eigenvals()
        generated_eigs = eigs - eigs[0]
        assert np.allclose(generated_eigs, ref_eigs)

    @staticmethod
    def test_harmonic_oscillator():
        lc_yaml = """# LC circuit
    branches:
    - [L, 0, 1, 1]
    - [C, 0, 2, 2]
    - [L, 0, 3, 4.56]
    - [C, 2, 3, 40]
    - [C, 2, 1, EJ=40]
    - [C, 4, 1, 10]
    - [L, 4, 2, 10]
    """
        circ = scq.Circuit(
            lc_yaml, from_file=False, initiate_sym_calc=True, ext_basis="harmonic"
        )
        circ.EJ = 0.01
        eigs_ref = np.array(
            [
                35.681948467838,
                39.5947893122758,
                43.5076301567135,
                47.4204710011512,
                51.3333118455889,
                55.2461526900266,
            ]
        )
        eigs_test = circ.eigenvals()
        assert np.allclose(eigs_test, eigs_ref)

    @staticmethod
    def test_param_sweep(num_cpus):
        DFC = scq.Circuit(
            DATADIR + "circuit_DFC.yaml",
            ext_basis="discretized",
            initiate_sym_calc=False,
            basis_completion="canonical",
        )

        closure_branches = [DFC.branches[0], DFC.branches[4], DFC.branches[-1]]
        system_hierarchy = [[[1], [3]], [2], [4]]
        subsystem_trunc_dims = [[34, [6, 6]], 6, 6]

        DFC.configure(
            closure_branches=closure_branches,
            system_hierarchy=system_hierarchy,
            subsystem_trunc_dims=subsystem_trunc_dims,
        )

        DFC._Φ1 = 0.5 + 0.01768
        DFC._Φ2 = -0.2662
        DFC._Φ3 = -0.5 + 0.01768

        DFC._cutoff_ext_1 = 110
        DFC._cutoff_ext_2 = 110
        DFC._cutoff_ext_3 = 110
        DFC._cutoff_ext_4 = 110

        DFC.EJ = 4.6

        DFC.get_spectrum_vs_paramvals("Φ1", np.linspace(0, 1, 11), num_cpus=num_cpus)<|MERGE_RESOLUTION|>--- conflicted
+++ resolved
@@ -44,11 +44,7 @@
         )
 
         zero_pi = scq.Circuit(zp_yaml, from_file=False, ext_basis="discretized")
-<<<<<<< HEAD
-        latex_code = str(
-=======
         expression_str = str(
->>>>>>> 7c66ed61
             zero_pi.sym_lagrangian(vars_type="new", return_expr=True).doit().__repr__
         )
         assert expression_str == REFERENCE
