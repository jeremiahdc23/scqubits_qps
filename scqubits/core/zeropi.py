# zeropi.py
#
# This file is part of scqubits.
#
#    Copyright (c) 2019, Jens Koch and Peter Groszkowski
#    All rights reserved.
#
#    This source code is licensed under the BSD-style license found in the
#    LICENSE file in the root directory of this source tree.
############################################################################

import numpy as np
from scipy import sparse
import itertools
import scqubits.utils.constants as constants
import scqubits.utils.plotting as plot
from scqubits.core.data_containers import WaveFunctionOnGrid
from scqubits.core.discretization import GridSpec
from scqubits.core.qubit_base import QubitBaseClass
from scqubits.utils.spectrum_utils import standardize_phases, order_eigensystem


# -Symmetric 0-pi qubit, phi discretized, theta in charge basis---------------------------------------------------------

class ZeroPi(QubitBaseClass):
    r"""Zero-Pi Qubit

    | [1] Brooks et al., Physical Review A, 87(5), 052306 (2013). http://doi.org/10.1103/PhysRevA.87.052306
    | [2] Dempster et al., Phys. Rev. B, 90, 094518 (2014). http://doi.org/10.1103/PhysRevB.90.094518
    | [3] Groszkowski et al., New J. Phys. 20, 043053 (2018). https://doi.org/10.1088/1367-2630/aab7cd

    Zero-Pi qubit without coupling to the `zeta` mode, i.e., no disorder in `EC` and `EL`,
    see Eq. (4) in Groszkowski et al., New J. Phys. 20, 043053 (2018),

    .. math::

        H &= -2E_\text{CJ}\partial_\phi^2+2E_{\text{C}\Sigma}(i\partial_\theta-n_g)^2
               +2E_{C\Sigma}dC_J\,\partial_\phi\partial_\theta
               -2E_\text{J}\cos\theta\cos(\phi-\varphi_\text{ext}/2)+E_L\phi^2\\
          &\qquad +2E_\text{J} + E_J dE_J \sin\theta\sin(\phi-\phi_\text{ext}/2).

    Formulation of the Hamiltonian matrix proceeds by discretization of the `phi` variable, and using charge basis for
    the `theta` variable.

    Parameters
    ----------
    EJ: float
        mean Josephson energy of the two junctions
    EL: float
        inductive energy of the two (super-)inductors
    ECJ: float
        charging energy associated with the two junctions
    EC: float or None
        charging energy of the large shunting capacitances; set to `None` if `ECS` is provided instead
    dEJ: float
        relative disorder in EJ, i.e., (EJ1-EJ2)/EJavg
    dCJ: float
        relative disorder of the junction capacitances, i.e., (CJ1-CJ2)/CJavg
    ng: float
        offset charge associated with theta
    flux: float
        magnetic flux through the circuit loop, measured in units of flux quanta (h/2e)
    grid: Grid1d object
        specifies the range and spacing of the discretization lattice
    ncut: int
        charge number cutoff for `n_theta`,  `n_theta = -ncut, ..., ncut`
    ECS: float, optional
        total charging energy including large shunting capacitances and junction capacitances; may be provided instead
        of EC
    truncated_dim: int, optional
        desired dimension of the truncated quantum system
    """

    def __init__(self, EJ, EL, ECJ, EC, ng, flux, grid, ncut, dEJ=0, dCJ=0, ECS=None, truncated_dim=None):
        self.EJ = EJ
        self.EL = EL
        self.ECJ = ECJ

        if EC is None and ECS is None:
            raise ValueError("Argument missing: must either provide EC or ECS")
        if EC and ECS:
            raise ValueError("Argument error: can only provide either EC or ECS")
        if EC:
            self.EC = EC
        else:
            self.EC = 1 / (1 / ECS - 1 / self.ECJ)

        self.dEJ = dEJ
        self.dCJ = dCJ
        self.ng = ng
        self.flux = flux
        self.grid = grid
        self.ncut = ncut
        self.truncated_dim = truncated_dim
        self._sys_type = '0-pi'
        self._evec_dtype = np.complex_
        self._default_var_range = (-np.pi / 2, 3 * np.pi / 2)
        self._default_var_count = 100

    def _evals_calc(self, evals_count):
        hamiltonian_mat = self.hamiltonian()
        evals = sparse.linalg.eigsh(hamiltonian_mat, k=evals_count, return_eigenvectors=False, which='SA')
        return np.sort(evals)

    def _esys_calc(self, evals_count):
        hamiltonian_mat = self.hamiltonian()
        evals, evecs = sparse.linalg.eigsh(hamiltonian_mat, k=evals_count, return_eigenvectors=True, which='SA')

        # TODO consider normalization of zeropi wavefunctions
        # evecs /= np.sqrt(self.grid.grid_spacing())

        evals, evecs = order_eigensystem(evals, evecs)
        return evals, evecs

    def get_ECS(self):
        return 1 / (1 / self.EC + 1 / self.ECJ)
    def set_ECS(self, value):
        raise ValueError("It's not possible to directly set ECS. Instead one can set EC or ECJ,\nor use set_EC_via_ECS() to update EC indirectly.")
    ECS = property(get_ECS,set_ECS)

    def set_EC_via_ECS(self, ECS):
        """Helper function to set `EC` by providing `ECS`, keeping `ECJ` constant."""
        self.EC = 1 / (1 / ECS - 1 / self.ECJ)

    def hilbertdim(self):
        """Returns Hilbert space dimension"""
        return self.grid.pt_count * (2 * self.ncut + 1)

    def potential(self, phi, theta):
        """
        Parameters
        ----------
        phi: float
        theta: float

        Returns
        -------
        float
            value of the potential energy evaluated at phi, theta
        """
        return (-2.0 * self.EJ * np.cos(theta) * np.cos(phi - 2.0 * np.pi * self.flux / 2.0)
                + self.EL * phi ** 2 + 2.0 * self.EJ
                + self.EJ * self.dEJ * np.sin(theta) * np.sin(phi - 2.0 * np.pi * self.flux / 2.0))

    def sparse_kinetic_mat(self):
        """
        Kinetic energy portion of the Hamiltonian.

        TODO: update this method to use single-variable operator methods 

        Returns
        -------
        scipy.sparse.csc_matrix
            matrix representing the kinetic energy operator
        """
        pt_count = self.grid.pt_count
        dim_theta = 2 * self.ncut + 1
        identity_phi = sparse.identity(pt_count, format='csc', dtype=np.complex_)
        identity_theta = sparse.identity(dim_theta, format='csc', dtype=np.complex_)

        kinetic_matrix_phi = self.grid.second_derivative_matrix(prefactor=-2.0 * self.ECJ)

        diag_elements = 2.0 * self.ECS * np.square(np.arange(-self.ncut + self.ng, self.ncut + 1 + self.ng))
        kinetic_matrix_theta = sparse.dia_matrix((diag_elements, [0]), shape=(dim_theta, dim_theta)).tocsc()

        kinetic_matrix = sparse.kron(kinetic_matrix_phi, identity_theta, format='csc') \
                         + sparse.kron(identity_phi, kinetic_matrix_theta, format='csc')

        kinetic_matrix -= 2.0 * self.ECS * self.dCJ * self.i_d_dphi_operator() * self.n_theta_operator()

        return kinetic_matrix

    def sparse_potential_mat(self):
        """
        Potential energy portion of the Hamiltonian.

        TODO: update this method to use single-variable operator methods 

        Returns
        -------
        scipy.sparse.csc_matrix
            matrix representing the potential energy operator
        """
        min_val = self.grid.min_val
        max_val = self.grid.max_val
        pt_count = self.grid.pt_count
        dim_theta = 2 * self.ncut + 1

        phi_inductive_vals = self.EL * np.square(np.linspace(min_val, max_val, pt_count))
        phi_inductive_potential = sparse.dia_matrix((phi_inductive_vals, [0]), shape=(pt_count, pt_count)).tocsc()
        phi_cos_vals = np.cos(np.linspace(min_val, max_val, pt_count) - 2.0 * np.pi * self.flux / 2.0)
        phi_cos_potential = sparse.dia_matrix((phi_cos_vals, [0]), shape=(pt_count, pt_count)).tocsc()
        phi_sin_vals = np.sin(np.linspace(min_val, max_val, pt_count) - 2.0 * np.pi * self.flux / 2.0)
        phi_sin_potential = sparse.dia_matrix((phi_sin_vals, [0]), shape=(pt_count, pt_count)).tocsc()

        theta_cos_potential = (-self.EJ
                               * (sparse.dia_matrix(([1.0] * dim_theta, [-1]), shape=(dim_theta, dim_theta)) +
                                  sparse.dia_matrix(([1.0] * dim_theta, [1]), shape=(dim_theta, dim_theta)))).tocsc()
        potential_mat = (sparse.kron(phi_cos_potential, theta_cos_potential, format='csc')
<<<<<<< HEAD
                         + sparse.kron(phi_inductive_potential, self.identity_theta(), format='csc')
                         + 2 * self.EJ * sparse.kron(self.identity_phi(), self.identity_theta(), format='csc'))
        potential_mat += self.EJ * self.dEJ * sparse.kron(phi_sin_potential, self.identity_theta(), format='csc') \
=======
                         + sparse.kron(phi_inductive_potential, self._identity_theta(), format='csc')
                         + 2 * self.EJ * sparse.kron(self._identity_phi(), self._identity_theta(), format='csc'))
        potential_mat += self.EJ * self.dEJ * sparse.kron(phi_sin_potential, self._identity_theta(), format='csc')\
>>>>>>> 57e82ee7
                         * self.sin_theta_operator()

        return potential_mat

    def hamiltonian(self):
        """Calculates Hamiltonian in basis obtained by discretizing phi and employing charge basis for theta.

        Returns
        -------
        scipy.sparse.csc_matrix
            matrix representing the potential energy operator
        """
        return self.sparse_kinetic_mat() + self.sparse_potential_mat()


    def sparse_d_potential_d_flux_mat(self):
        """Calculates a of the potential energy w.r.t flux, at the current value of flux, 
        as stored in the object. 

        The flux is assumed to be given in the units of the ratio \Phi_{ext}/\Phi_0. 
        So if \frac{\partial U}{ \partial \Phi_{\rm ext}}, is needed, the expression returned 
        by this function, needs to be multiplied by 1/\Phi_0.

        Returns
        -------
        scipy.sparse.csc_matrix
            matrix representing the derivative of the potential energy 
        """

        min_val = self.grid.min_val
        max_val = self.grid.max_val
        pt_count = self.grid.pt_count
        dim_theta = 2 * self.ncut + 1
        
        op_1=sparse.kron(self._sin_phi_operator(x=- 2.0 * np.pi * self.flux / 2.0),
                self._cos_theta_operator(), format='csc')
        op_2=sparse.kron(self._cos_phi_operator(x=- 2.0 * np.pi * self.flux / 2.0),
                self._sin_theta_operator(), format='csc')

        # return  - (2.0 * np.pi * self.EJ * np.cos(theta) * np.sin(phi - 2.0 * np.pi * self.flux / 2.0))  \
                # - (np.pi * self.EJ * self.dEJ * np.sin(theta) * np.cos(phi - 2.0 * np.pi * self.flux / 2.0))
        return - 2.0 * np.pi * self.EJ * op_1  - np.pi * self.EJ * self.dEJ *  op_2


    def d_hamiltonian_d_flux(self):
        """Calculates a derivative of the Hamiltonian w.r.t flux, at the current value of flux, 
        as stored in the object. 

        The flux is assumed to be given in the units of the ratio \Phi_{ext}/\Phi_0. 
        So if \frac{\partial H}{ \partial \Phi_{\rm ext}}, is needed, the expression returned 
        by this function, needs to be multiplied by 1/\Phi_0.

        Returns
        -------
        scipy.sparse.csc_matrix
            matrix representing the derivative of the Hamiltonian 
        """
        return self.sparse_d_potential_d_flux_mat()

    def _identity_phi(self):
        r"""
        Identity operator acting only on the `\phi` Hilbert subspace.

        Returns
        -------
            scipy.sparse.csc_matrix
        """
        pt_count = self.grid.pt_count
        return sparse.identity(pt_count, format='csc')

    def _identity_theta(self):
        r"""
        Identity operator acting only on the `\theta` Hilbert subspace.

        Returns
        -------
            scipy.sparse.csc_matrix
        """
        dim_theta = 2 * self.ncut + 1
        return sparse.identity(dim_theta, format='csc')

    def i_d_dphi_operator(self):
        r"""
        Operator :math:`i d/d\varphi`.

        Returns
        -------
            scipy.sparse.csc_matrix
        """
        return sparse.kron(self.grid.first_derivative_matrix(prefactor=1j), self._identity_theta(), format='csc')


    def _phi_operator(self):
        r"""
        Operator :math:`\varphi`, acting only on the `\varphi` Hilbert subspace.


        Returns
        -------
            scipy.sparse.csc_matrix
        """
        min_val = self.grid.min_val
        max_val = self.grid.max_val
        pt_count = self.grid.pt_count

        phi_matrix = sparse.dia_matrix((pt_count, pt_count), dtype=np.complex_)
        diag_elements = np.linspace(min_val, max_val, pt_count)
        phi_matrix.setdiag(diag_elements)

        return phi_matrix

    def phi_operator(self):
        r"""
        Operator :math:`\varphi`.

        Returns
        -------
            scipy.sparse.csc_matrix
        """
        return sparse.kron(self._phi_operator(), self._identity_theta(), format='csc')

    def n_theta_operator(self):
        r"""
        Operator :math:`n_\theta`.

        Returns
        -------
            scipy.sparse.csc_matrix
        """
        dim_theta = 2 * self.ncut + 1
        diag_elements = np.arange(-self.ncut, self.ncut + 1)
        n_theta_matrix = sparse.dia_matrix((diag_elements, [0]), shape=(dim_theta, dim_theta)).tocsc()

        return sparse.kron(self._identity_phi(), n_theta_matrix, format='csc')

    def _sin_phi_operator(self, x=0):
        r"""
        Operator :math:`\sin(\phi + x)`, acting only on the `\phi` Hilbert subspace.

        Returns
        -------
            scipy.sparse.csc_matrix
        """
        min_val = self.grid.min_val
        max_val = self.grid.max_val
        pt_count = self.grid.pt_count

        vals = np.sin(np.linspace(min_val, max_val, pt_count) + x)
        sin_phi_matrix = sparse.dia_matrix((vals, [0]), shape=(pt_count, pt_count)).tocsc()

        return sin_phi_matrix

    def _cos_phi_operator(self, x=0):
        r"""
        Operator :math:`\cos(\phi + x)`, acting only on the `\phi` Hilbert subspace.

        Returns
        -------
            scipy.sparse.csc_matrix
        """
        min_val = self.grid.min_val
        max_val = self.grid.max_val
        pt_count = self.grid.pt_count

        vals = np.cos(np.linspace(min_val, max_val, pt_count) + x)
        cos_phi_matrix = sparse.dia_matrix((vals, [0]), shape=(pt_count, pt_count)).tocsc()

        return cos_phi_matrix


    def _cos_theta_operator(self):
        r"""
        Operator :math:`\cos(\theta)`, acting only on the `\theta` Hilbert subspace.

        Returns
        -------
            scipy.sparse.csc_matrix
        """
        dim_theta = 2 * self.ncut + 1
        cos_theta_matrix = 0.5 * (sparse.dia_matrix(([1.0] * dim_theta, [-1]), shape=(dim_theta, dim_theta)) +
                                  sparse.dia_matrix(([1.0] * dim_theta, [1]), shape=(dim_theta, dim_theta))).tocsc()

        return cos_theta_matrix


    def cos_theta_operator(self):
        r"""
        Operator :math:`\cos(\theta)`.

        Returns
        -------
            scipy.sparse.csc_matrix
        """
        return sparse.kron(self._identity_phi(), self._cos_phi_operator(), format='csc')

    def _sin_theta_operator(self):
        r"""
        Operator :math:`\sin(\theta)`, acting only on the `\theta` Hilbert space. 

        Returns
        -------
            scipy.sparse.csc_matrix
        """
        dim_theta = 2 * self.ncut + 1
        sin_theta_matrix = -0.5 * 1j * \
                           (sparse.dia_matrix(([1.0] * dim_theta, [1]), shape=(dim_theta, dim_theta)) -
                            sparse.dia_matrix(([1.0] * dim_theta, [-1]), shape=(dim_theta, dim_theta))).tocsc()

        return sin_theta_matrix

    def sin_theta_operator(self):
        r"""
        Operator :math:`\sin(\theta)`.

        Returns
        -------
            scipy.sparse.csc_matrix
        """
        return sparse.kron(self._identity_phi(), self._sin_theta_operator(), format='csc')

    def plot_potential(self, theta_range=None, theta_count=None, contour_vals=None, aspect_ratio=None, filename=None):
        """Draw contour plot of the potential energy.

        Parameters
        ----------
        theta_range: None or tuple(float, float)
            used for setting a custom plot range for theta
        theta_count: None or int, optional
        contour_vals: list, optional
            (Default value = None)
        aspect_ratio: float, optional
            (Default value = None)
        filename: None or str, optional
            (Default value = None)
        """

        theta_range, theta_count = self.try_defaults(theta_range, theta_count)

        min_val = self.grid.min_val
        max_val = self.grid.max_val
        pt_count = self.grid.pt_count

        x_vals = np.linspace(min_val, max_val, pt_count)
        y_vals = np.linspace(-np.pi / 2, 3 * np.pi / 2, theta_count)
        return plot.contours(x_vals, y_vals, self.potential, contour_vals, aspect_ratio, filename)

    def wavefunction(self, esys=None, which=0, theta_range=None, theta_count=None):
        """Returns a zero-pi wave function in `phi`, `theta` basis

        Parameters
        ----------
        esys: ndarray, ndarray
            eigenvalues, eigenvectors
        which: int, optional
             index of desired wave function (Default value = 0)
        theta_range: None or tuple(float, float)
            used for setting a custom plot range for theta
        theta_count: int, optional
            number of points to be used in the interval for theta

        Returns
        -------
        WaveFunctionOnGrid object
        """
        evals_count = max(which + 1, 3)
        if esys is None:
            _, evecs = self.eigensys(evals_count)
        else:
            _, evecs = esys

        theta_range, theta_count = self.try_defaults(theta_range, theta_count)

        pt_count = self.grid.pt_count
        dim_theta = 2 * self.ncut + 1
        state_amplitudes = evecs[:, which].reshape(pt_count, dim_theta)

        # Calculate psi_{phi, theta} = sum_n state_amplitudes_{phi, n} A_{n, theta}
        # where a_{n, theta} = 1/sqrt(2 pi) e^{i n theta}
        n_vec = np.arange(-self.ncut, self.ncut + 1)
        theta_vec = np.linspace(*theta_range, theta_count)
        a_n_theta = np.exp(1j * np.outer(n_vec, theta_vec)) / (2 * np.pi) ** 0.5
        wavefunc_amplitudes = np.matmul(state_amplitudes, a_n_theta).T
        wavefunc_amplitudes = standardize_phases(wavefunc_amplitudes)

        grid2d = GridSpec(np.asarray([[self.grid.min_val, self.grid.max_val, pt_count],
                                      [*theta_range, theta_count]]))

        return WaveFunctionOnGrid(grid2d, wavefunc_amplitudes)

    def plot_wavefunction(self, esys=None, which=0, theta_range=None, theta_count=None, mode='abs',
                          zero_calibrate=False, figsize=(10, 5), aspect_ratio=3, fig_ax=None):
        """Plots 2d phase-basis wave function.

        Parameters
        ----------
        esys: ndarray, ndarray
            eigenvalues, eigenvectors as obtained from `.eigensystem()`
        which: int, optional
            index of wave function to be plotted (Default value = (0)
        theta_range: None or tuple(float, float)
            used for setting a custom plot range for theta
        theta_count: int, optional
            number of points to be used in the interval for theta
        mode: str, optional
            choices as specified in `constants.MODE_FUNC_DICT` (Default value = 'abs_sqr')
        zero_calibrate: bool, optional
            if True, colors are adjusted to use zero wavefunction amplitude as the neutral color in the palette
        figsize: (float, float), optional
            figure size specifications for matplotlib
        aspect_ratio: float, optional
            aspect ratio for matplotlib
        fig_ax: Figure, Axes, optional
            existing Figure, Axis if previous objects are to be appended

        Returns
        -------
        Figure, Axes
        """
        theta_range, theta_count = self.try_defaults(theta_range, theta_count)

        modefunction = constants.MODE_FUNC_DICT[mode]
        wavefunc = self.wavefunction(esys, theta_count=theta_count, which=which)
        wavefunc.amplitudes = modefunction(wavefunc.amplitudes)
        return plot.wavefunction2d(wavefunc, figsize=figsize, aspect_ratio=aspect_ratio, zero_calibrate=zero_calibrate,
                                   fig_ax=fig_ax)

    def set_params_from_dict(self, meta_dict):
        """Set object parameters by given metadata dictionary

        Parameters
        ----------
        meta_dict: dict
        """
        for param_name in meta_dict.keys():
            param_value = meta_dict[param_name]
            if isinstance(param_value, (int, float, np.number)):
                if param_name in self.grid.__dict__.keys():
                    setattr(self.grid, param_name, param_value)
                else:
                    setattr(self, param_name, param_value)<|MERGE_RESOLUTION|>--- conflicted
+++ resolved
@@ -197,15 +197,9 @@
                                * (sparse.dia_matrix(([1.0] * dim_theta, [-1]), shape=(dim_theta, dim_theta)) +
                                   sparse.dia_matrix(([1.0] * dim_theta, [1]), shape=(dim_theta, dim_theta)))).tocsc()
         potential_mat = (sparse.kron(phi_cos_potential, theta_cos_potential, format='csc')
-<<<<<<< HEAD
-                         + sparse.kron(phi_inductive_potential, self.identity_theta(), format='csc')
-                         + 2 * self.EJ * sparse.kron(self.identity_phi(), self.identity_theta(), format='csc'))
-        potential_mat += self.EJ * self.dEJ * sparse.kron(phi_sin_potential, self.identity_theta(), format='csc') \
-=======
                          + sparse.kron(phi_inductive_potential, self._identity_theta(), format='csc')
                          + 2 * self.EJ * sparse.kron(self._identity_phi(), self._identity_theta(), format='csc'))
         potential_mat += self.EJ * self.dEJ * sparse.kron(phi_sin_potential, self._identity_theta(), format='csc')\
->>>>>>> 57e82ee7
                          * self.sin_theta_operator()
 
         return potential_mat
