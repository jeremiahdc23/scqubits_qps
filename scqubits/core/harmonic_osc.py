--- conflicted
+++ resolved
@@ -15,11 +15,8 @@
 from typing import Any, Dict, Tuple, Union
 
 import numpy as np
-<<<<<<< HEAD
-=======
 import scipy as sp
 
->>>>>>> df994ef5
 from numpy import ndarray
 from scipy.special import gamma, eval_hermite
 
@@ -51,17 +48,12 @@
     -------
         value of harmonic oscillator wave function
     """
-<<<<<<< HEAD
-    return ((2.0 ** n * gamma(n + 1.0) * losc) ** (-0.5) * np.pi ** (-0.25) *
-            eval_hermite(n, x / losc) * np.exp(-(x * x) / (2 * losc * losc)))
-=======
     return (
         (2.0 ** n * sp.special.gamma(n + 1.0) * losc) ** (-0.5)
         * np.pi ** (-0.25)
         * sp.special.eval_hermite(n, x / losc)
         * np.exp(-(x * x) / (2 * losc * losc))
     )
->>>>>>> df994ef5
 
 
 # —Oscillator class———————————————————————————————————————————————————————————————————
