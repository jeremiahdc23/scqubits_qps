cython>=0.28.5
numpy>=1.14.2
scipy>=1.1.0
matplotlib>=3.0.0
qutip>=4.3.1
cycler
tqdm
<<<<<<< HEAD
sympy
=======
typing_extensions
>>>>>>> d8532a3b
<|MERGE_RESOLUTION|>--- conflicted
+++ resolved
@@ -5,8 +5,6 @@
 qutip>=4.3.1
 cycler
 tqdm
-<<<<<<< HEAD
-sympy
-=======
 typing_extensions
->>>>>>> d8532a3b
+
+sympy